--- conflicted
+++ resolved
@@ -7,11 +7,7 @@
       extension: .md
       format_name: markdown
       format_version: '1.2'
-<<<<<<< HEAD
       jupytext_version: 1.4.1
-=======
-      jupytext_version: 1.3.2
->>>>>>> 7d5f5042
 ---
 
 # Analysis of 3k T cells from cancer
@@ -406,7 +402,7 @@
 <!-- #endraw -->
 
 ```python
-ir.pl.vdj_usage(adata)
+ir.pl.vdj_usage(adata, full_combination=False)
 ```
 
 ### Spectratype plots
@@ -438,37 +434,7 @@
 ```
 
 ```python
-<<<<<<< HEAD
 ir.pl.vdj_usage(adata, full_combination=False)
-=======
-ir.pl.vdj_usage(adata, top_n=None, draw_bars=False)
-```
-
-```python
-ir.pl.vdj_usage(adata, full_combination=False, top_n=None)
-```
-
-```python
-ir.pl.vdj_usage(adata, full_combination=False, top_n=30)
-```
-
-```python
-sc.pl.dendrogram(adata, 'sample')
-```
-
-```python
-adata.obs.head()
-```
-
-```python
-sc.tl.dendrogram(adata, groupby='patient')
-markers = ['C1QA', 'PSAP', 'CD79A', 'CD79B', 'CST3', 'LYZ']
-sc.pl.dotplot(adata, markers, groupby='patient', dendrogram=True)
-```
-
-```python
-adata.var_names
->>>>>>> 7d5f5042
 ```
 
 ```python
